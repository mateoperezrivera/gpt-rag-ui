--- conflicted
+++ resolved
@@ -1,31 +1,9 @@
-<<<<<<< HEAD
-import httpx
-
-from dependencies import get_config
-
-config = get_config()
-
-async def call_orchestrator_stream(conversation_id: str, question: str, auth_info: dict):
-
-    url = config.get("ORCHESTRATOR_APP_ENDPOINT")
-    if not url:
-        raise Exception("ORCHESTRATOR_APP_ENDPOINT not set in environment variables")
-
-    url = url.rstrip('/') + '/orchestrator'
-
-    api_key = config.get("ORCHESTRATOR_APP_APIKEY")
-
-    headers = {
-            'Content-Type': 'application/json',
-        }
-    
-    if api_key:
-        headers['X-API-KEY'] = api_key
-=======
 import os
 import httpx
 import logging
 from azure.identity import ManagedIdentityCredential, AzureCliCredential, ChainedTokenCredential
+from dependencies import get_config
+config = get_config()
 
 # Obtain an Azure AD token via Managed Identity or Azure CLI credentials
 def get_managed_identity_token():
@@ -55,25 +33,20 @@
         "Content-Type": "application/json",
         "dapr-api-token": dapr_token or ""
     }
->>>>>>> 88bb93e4
-
+    
+    api_key = config.get("ORCHESTRATOR_APP_APIKEY")
+    if api_key:
+        headers['X-API-KEY'] = api_key
+    
     # Construct request body
     payload = {
         "conversation_id": conversation_id,
-<<<<<<< HEAD
         "question": question, #for backward compatibility
         "ask": question,
         "client_principal_id": auth_info.get('client_principal_id', 'no-auth'),
         "client_principal_name": auth_info.get('client_principal_name', 'anonymous'),
         "client_group_names": auth_info.get('client_group_names', []),
         "access_token": auth_info.get('access_token')
-=======
-        "ask": question,
-        "client_principal_id": auth_info.get("client_principal_id", "no-auth"),
-        "client_principal_name": auth_info.get("client_principal_name", "anonymous"),
-        "client_group_names": auth_info.get("client_group_names", []),
-        "access_token": auth_info.get("access_token")
->>>>>>> 88bb93e4
     }
 
     # Invoke through Dapr sidecar and stream response
